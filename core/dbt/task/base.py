import os
import threading
import time
import traceback
from abc import ABCMeta, abstractmethod
from typing import Type, Union, Dict, Any, Optional
from datetime import datetime

from dbt import tracking
from dbt import flags
from dbt.contracts.graph.manifest import Manifest
from dbt.contracts.results import (
    NodeStatus,
    RunResult,
    collect_timing_info,
    RunStatus,
    RunningStatus,
)
from dbt.exceptions import (
    NotImplementedError,
    CompilationError,
    DbtRuntimeError,
    DbtInternalError,
)
from dbt.logger import log_manager
from dbt.events.functions import fire_event
from dbt.events.types import (
    LogDbtProjectError,
    LogDbtProfileError,
    CatchableExceptionOnRun,
    InternalErrorOnRun,
    GenericExceptionOnRun,
    NodeConnectionReleaseError,
    LogDebugStackTrace,
    SkippingDetails,
    LogSkipBecauseError,
    NodeCompiling,
    NodeExecuting,
)
from dbt.events.contextvars import get_node_info
from .printer import print_run_result_error

from dbt.adapters.factory import get_adapter
from dbt.config import RuntimeConfig, Project
from dbt.config.profile import read_profile
import dbt.exceptions
from dbt.graph import Graph


class NoneConfig:
    @classmethod
    def from_args(cls, args):
        return None


def read_profiles(profiles_dir=None):
    """This is only used for some error handling"""
    if profiles_dir is None:
        profiles_dir = flags.PROFILES_DIR

    raw_profiles = read_profile(profiles_dir)

    if raw_profiles is None:
        profiles = {}
    else:
        profiles = {k: v for (k, v) in raw_profiles.items() if k != "config"}

    return profiles


class BaseTask(metaclass=ABCMeta):
    ConfigType: Union[Type[NoneConfig], Type[Project]] = NoneConfig

    def __init__(self, args, config, project=None):
        self.args = args
        self.config = config
        self.project = config if isinstance(config, Project) else project

    @classmethod
    def pre_init_hook(cls, args):
        """A hook called before the task is initialized."""
        if args.log_format == "json":
            log_manager.format_json()
        else:
            log_manager.format_text()

    @classmethod
    def set_log_format(cls):
        if flags.LOG_FORMAT == "json":
            log_manager.format_json()
        else:
            log_manager.format_text()

    @classmethod
    def from_args(cls, args, *pargs, **kwargs):
        try:
            # This is usually RuntimeConfig
            config = cls.ConfigType.from_args(args)
        except dbt.exceptions.DbtProjectError as exc:
            fire_event(LogDbtProjectError(exc=str(exc)))

            tracking.track_invalid_invocation(args=args, result_type=exc.result_type)
            raise dbt.exceptions.DbtRuntimeError("Could not run dbt") from exc
        except dbt.exceptions.DbtProfileError as exc:
            all_profile_names = list(read_profiles(flags.PROFILES_DIR).keys())
            fire_event(LogDbtProfileError(exc=str(exc), profiles=all_profile_names))
            tracking.track_invalid_invocation(args=args, result_type=exc.result_type)
            raise dbt.exceptions.DbtRuntimeError("Could not run dbt") from exc
<<<<<<< HEAD
        return cls(args, config)
=======
        return cls(args, config, *pargs, **kwargs)
>>>>>>> 57aef33f

    @abstractmethod
    def run(self):
        raise dbt.exceptions.NotImplementedError("Not Implemented")

    def interpret_results(self, results):
        return True


def get_nearest_project_dir(project_dir: Optional[str]) -> str:
    # If the user provides an explicit project directory, use that
    # but don't look at parent directories.
    if project_dir:
        project_file = os.path.join(project_dir, "dbt_project.yml")
        if os.path.exists(project_file):
            return project_dir
        else:
            raise dbt.exceptions.DbtRuntimeError(
                "fatal: Invalid --project-dir flag. Not a dbt project. "
                "Missing dbt_project.yml file"
            )

    root_path = os.path.abspath(os.sep)
    cwd = os.getcwd()

    while cwd != root_path:
        project_file = os.path.join(cwd, "dbt_project.yml")
        if os.path.exists(project_file):
            return cwd
        cwd = os.path.dirname(cwd)

    raise dbt.exceptions.DbtRuntimeError(
        "fatal: Not a dbt project (or any of the parent directories). "
        "Missing dbt_project.yml file"
    )


def move_to_nearest_project_dir(project_dir: Optional[str]) -> str:
    nearest_project_dir = get_nearest_project_dir(project_dir)
    os.chdir(nearest_project_dir)
    return nearest_project_dir


# TODO: look into deprecating this class in favor of several small functions that
# produce the same behavior. currently this class only contains manifest compilation,
# holding a manifest, and moving direcories.
class ConfiguredTask(BaseTask):
    ConfigType = RuntimeConfig

    def __init__(self, args, config, manifest: Optional[Manifest] = None):
        super().__init__(args, config)
        self.graph: Optional[Graph] = None
        self.manifest = manifest

    def compile_manifest(self):
        if self.manifest is None:
            raise DbtInternalError("compile_manifest called before manifest was loaded")

        start_compile_manifest = time.perf_counter()

        # we cannot get adapter in init since it will break rpc #5579
        adapter = get_adapter(self.config)
        compiler = adapter.get_compiler()
        self.graph = compiler.compile(self.manifest)

        compile_time = time.perf_counter() - start_compile_manifest
        if dbt.tracking.active_user is not None:
            dbt.tracking.track_runnable_timing({"graph_compilation_elapsed": compile_time})

    @classmethod
    def from_args(cls, args, *pargs, **kwargs):
        move_to_nearest_project_dir(args.project_dir)
        return super().from_args(args, *pargs, **kwargs)


class ExecutionContext:
    """During execution and error handling, dbt makes use of mutable state:
    timing information and the newest (compiled vs executed) form of the node.
    """

    def __init__(self, node):
        self.timing = []
        self.node = node


class BaseRunner(metaclass=ABCMeta):
    def __init__(self, config, adapter, node, node_index, num_nodes):
        self.config = config
        self.adapter = adapter
        self.node = node
        self.node_index = node_index
        self.num_nodes = num_nodes

        self.skip = False
        self.skip_cause: Optional[RunResult] = None

    @abstractmethod
    def compile(self, manifest: Manifest) -> Any:
        pass

    def get_result_status(self, result) -> Dict[str, str]:
        if result.status == NodeStatus.Error:
            return {"node_status": "error", "node_error": str(result.message)}
        elif result.status == NodeStatus.Skipped:
            return {"node_status": "skipped"}
        elif result.status == NodeStatus.Fail:
            return {"node_status": "failed"}
        elif result.status == NodeStatus.Warn:
            return {"node_status": "warn"}
        else:
            return {"node_status": "passed"}

    def run_with_hooks(self, manifest):
        if self.skip:
            return self.on_skip()

        # no before/after printing for ephemeral mdoels
        if not self.node.is_ephemeral_model:
            self.before_execute()

        result = self.safe_run(manifest)
        self.node.update_event_status(
            node_status=result.status, finished_at=datetime.utcnow().isoformat()
        )

        if not self.node.is_ephemeral_model:
            self.after_execute(result)

        return result

    def _build_run_result(
        self,
        node,
        start_time,
        status,
        timing_info,
        message,
        agate_table=None,
        adapter_response=None,
        failures=None,
    ):
        execution_time = time.time() - start_time
        thread_id = threading.current_thread().name
        if adapter_response is None:
            adapter_response = {}
        return RunResult(
            status=status,
            thread_id=thread_id,
            execution_time=execution_time,
            timing=timing_info,
            message=message,
            node=node,
            agate_table=agate_table,
            adapter_response=adapter_response,
            failures=failures,
        )

    def error_result(self, node, message, start_time, timing_info):
        return self._build_run_result(
            node=node,
            start_time=start_time,
            status=RunStatus.Error,
            timing_info=timing_info,
            message=message,
        )

    def ephemeral_result(self, node, start_time, timing_info):
        return self._build_run_result(
            node=node,
            start_time=start_time,
            status=RunStatus.Success,
            timing_info=timing_info,
            message=None,
        )

    def from_run_result(self, result, start_time, timing_info):
        return self._build_run_result(
            node=result.node,
            start_time=start_time,
            status=result.status,
            timing_info=timing_info,
            message=result.message,
            agate_table=result.agate_table,
            adapter_response=result.adapter_response,
            failures=result.failures,
        )

    def skip_result(self, node, message):
        thread_id = threading.current_thread().name
        return RunResult(
            status=RunStatus.Skipped,
            thread_id=thread_id,
            execution_time=0,
            timing=[],
            message=message,
            node=node,
            adapter_response={},
            failures=None,
        )

    def compile_and_execute(self, manifest, ctx):
        result = None
        with self.adapter.connection_for(self.node):
            ctx.node.update_event_status(node_status=RunningStatus.Compiling)
            fire_event(
                NodeCompiling(
                    node_info=ctx.node.node_info,
                )
            )
            with collect_timing_info("compile") as timing_info:
                # if we fail here, we still have a compiled node to return
                # this has the benefit of showing a build path for the errant
                # model
                ctx.node = self.compile(manifest)
            ctx.timing.append(timing_info)

            # for ephemeral nodes, we only want to compile, not run
            if not ctx.node.is_ephemeral_model:
                ctx.node.update_event_status(node_status=RunningStatus.Executing)
                fire_event(
                    NodeExecuting(
                        node_info=ctx.node.node_info,
                    )
                )
                with collect_timing_info("execute") as timing_info:
                    result = self.run(ctx.node, manifest)
                    ctx.node = result.node

                ctx.timing.append(timing_info)

        return result

    def _handle_catchable_exception(self, e, ctx):
        if e.node is None:
            e.add_node(ctx.node)

        fire_event(
            CatchableExceptionOnRun(
                exc=str(e), exc_info=traceback.format_exc(), node_info=get_node_info()
            )
        )
        return str(e)

    def _handle_internal_exception(self, e, ctx):
        fire_event(InternalErrorOnRun(build_path=self.node.build_path, exc=str(e)))
        return str(e)

    def _handle_generic_exception(self, e, ctx):
        fire_event(
            GenericExceptionOnRun(
                build_path=self.node.build_path,
                unique_id=self.node.unique_id,
                exc=str(e),
            )
        )
        fire_event(LogDebugStackTrace(exc_info=traceback.format_exc()))

        return str(e)

    def handle_exception(self, e, ctx):
        catchable_errors = (CompilationError, DbtRuntimeError)
        if isinstance(e, catchable_errors):
            error = self._handle_catchable_exception(e, ctx)
        elif isinstance(e, DbtInternalError):
            error = self._handle_internal_exception(e, ctx)
        else:
            error = self._handle_generic_exception(e, ctx)
        return error

    def safe_run(self, manifest):
        started = time.time()
        ctx = ExecutionContext(self.node)
        error = None
        result = None

        try:
            result = self.compile_and_execute(manifest, ctx)
        except Exception as e:
            error = self.handle_exception(e, ctx)
        finally:
            exc_str = self._safe_release_connection()

            # if releasing failed and the result doesn't have an error yet, set
            # an error
            if (
                exc_str is not None
                and result is not None
                and result.status != NodeStatus.Error
                and error is None
            ):
                error = exc_str

        if error is not None:
            # we could include compile time for runtime errors here
            result = self.error_result(ctx.node, error, started, [])
        elif result is not None:
            result = self.from_run_result(result, started, ctx.timing)
        else:
            result = self.ephemeral_result(ctx.node, started, ctx.timing)
        return result

    def _safe_release_connection(self):
        """Try to release a connection. If an exception is hit, log and return
        the error string.
        """
        try:
            self.adapter.release_connection()
        except Exception as exc:
            fire_event(
                NodeConnectionReleaseError(
                    node_name=self.node.name, exc=str(exc), exc_info=traceback.format_exc()
                )
            )
            return str(exc)

        return None

    def before_execute(self):
        raise NotImplementedError()

    def execute(self, compiled_node, manifest):
        raise NotImplementedError()

    def run(self, compiled_node, manifest):
        return self.execute(compiled_node, manifest)

    def after_execute(self, result):
        raise NotImplementedError()

    def _skip_caused_by_ephemeral_failure(self):
        if self.skip_cause is None or self.skip_cause.node is None:
            return False
        return self.skip_cause.node.is_ephemeral_model

    def on_skip(self):
        schema_name = self.node.schema
        node_name = self.node.name

        error_message = None
        if not self.node.is_ephemeral_model:
            # if this model was skipped due to an upstream ephemeral model
            # failure, print a special 'error skip' message.
            if self._skip_caused_by_ephemeral_failure():
                fire_event(
                    LogSkipBecauseError(
                        schema=schema_name,
                        relation=node_name,
                        index=self.node_index,
                        total=self.num_nodes,
                    )
                )
                print_run_result_error(result=self.skip_cause, newline=False)
                if self.skip_cause is None:  # mypy appeasement
                    raise DbtInternalError(
                        "Skip cause not set but skip was somehow caused by an ephemeral failure"
                    )
                # set an error so dbt will exit with an error code
                error_message = (
                    "Compilation Error in {}, caused by compilation error "
                    "in referenced ephemeral model {}".format(
                        self.node.unique_id, self.skip_cause.node.unique_id
                    )
                )
            else:
                # 'skipped' nodes should not have a value for 'node_finished_at'
                # they do have 'node_started_at', which is set in GraphRunnableTask.call_runner
                self.node.update_event_status(node_status=RunStatus.Skipped)
                fire_event(
                    SkippingDetails(
                        resource_type=self.node.resource_type,
                        schema=schema_name,
                        node_name=node_name,
                        index=self.node_index,
                        total=self.num_nodes,
                        node_info=self.node.node_info,
                    )
                )

        node_result = self.skip_result(self.node, error_message)
        return node_result

    def do_skip(self, cause=None):
        self.skip = True
        self.skip_cause = cause<|MERGE_RESOLUTION|>--- conflicted
+++ resolved
@@ -106,11 +106,7 @@
             fire_event(LogDbtProfileError(exc=str(exc), profiles=all_profile_names))
             tracking.track_invalid_invocation(args=args, result_type=exc.result_type)
             raise dbt.exceptions.DbtRuntimeError("Could not run dbt") from exc
-<<<<<<< HEAD
-        return cls(args, config)
-=======
         return cls(args, config, *pargs, **kwargs)
->>>>>>> 57aef33f
 
     @abstractmethod
     def run(self):
