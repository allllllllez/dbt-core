import json
import os
import signal
import threading
from contextlib import contextmanager

from werkzeug.wsgi import DispatcherMiddleware
from werkzeug.wrappers import Request, Response
from werkzeug.serving import run_simple
from werkzeug.exceptions import NotFound

from dbt.exceptions import RuntimeException
from dbt.logger import (
    GLOBAL_LOGGER as logger,
    list_handler,
    log_manager,
)
from dbt.task.base import ConfiguredTask
from dbt.task.compile import CompileTask
from dbt.task.remote import (
    RemoteCompileTask, RemoteCompileProjectTask,
    RemoteRunTask, RemoteRunProjectTask,
    RemoteSeedProjectTask,
    RemoteTestProjectTask,
)
from dbt.utils import ForgivingJSONEncoder, env_set_truthy
from dbt import rpc
from dbt.rpc.logger import ServerContext, HTTPRequest, RPCResponse


SINGLE_THREADED_WEBSERVER = env_set_truthy('DBT_SINGLE_THREADED_WEBSERVER')


# SIG_DFL ends up killing the process if multiple build up, but SIG_IGN just
# peacefully carries on
SIG_IGN = signal.SIG_IGN


def reload_manager(task_manager, tasks):
    logs = []
    try:
        compile_task = CompileTask(task_manager.args, task_manager.config)
        with list_handler(logs):
            compile_task.run()
        manifest = compile_task.manifest

        for cls in tasks:
            task_manager.add_task_handler(cls, manifest)
    except Exception as exc:
        logs = [r.to_dict() for r in logs]
        task_manager.set_compile_exception(exc, logs=logs)
    else:
        logs = [r.to_dict() for r in logs]
        task_manager.set_ready(logs=logs)


@contextmanager
def signhup_replace():
    """A context manager. Replace the current sighup handler with SIG_IGN on
    entering, and (if the current handler was not SIG_IGN) replace it on
    leaving. This is meant to be used inside a sighup handler itself to
    provide. a sort of locking model.

    This relies on the fact that 1) signals are only handled by the main thread
    (the default in Python) and 2) signal.signal() is "atomic" (only C
    instructions). I'm pretty sure that's reliable on posix.

    This shouldn't replace if the handler wasn't already SIG_IGN, and should
    yield whether it has the lock as its value. Callers shouldn't do
    singal-handling things inside this context manager if it does not have the
    lock (they should just exit the context).
    """
    # Don't use locks here! This is called from inside a signal handler

    # set our handler to ignore signals, capturing the existing one
    current_handler = signal.signal(signal.SIGHUP, SIG_IGN)

    # current_handler should be the handler unless we're already loading a
    # new manifest. So if the current handler is the ignore, there was a
    # double-hup! We should exit and not touch the signal handler, to make
    # sure we let the other signal handler fix it
    is_current_handler = current_handler is not SIG_IGN

    # if we got here, we're the ones in charge of configuring! Yield.
    try:
        yield is_current_handler
    finally:
        if is_current_handler:
            # the signal handler that successfully changed the handler is
            # responsible for resetting, and can't be re-called until it's
            # fixed, so no locking needed

            signal.signal(signal.SIGHUP, current_handler)


class RPCServerTask(ConfiguredTask):
    def __init__(self, args, config, tasks=None):
<<<<<<< HEAD
        if os.name == 'nt':
            raise RuntimeException(
                'The dbt RPC server is not supported on windows'
            )
        super().__init__(args, config)
        self._tasks = tasks or self._default_tasks()
        self.task_manager = rpc.TaskManager(self.args, self.config)
        self._reloader = None
        self._reload_task_manager()
        signal.signal(signal.SIGHUP, self._sighup_handler)
=======
        super(RPCServerTask, self).__init__(args, config)
        # compile locally
        self.manifest = self._compile_manifest()
        self.manifest.build_flat_graph()
        self.task_manager = rpc.TaskManager()
        tasks = tasks or [RemoteCompileTask, RemoteRunTask]
        for cls in tasks:
            task = cls(args, config, self.manifest)
            self.task_manager.add_task_handler(task)
>>>>>>> c211d0e4

    def _reload_task_manager(self):
        """This function can only be running once at a time, as it runs in the
        signal handler we replace
        """
        # mark the task manager invalid for task running
        self.task_manager.set_compiling()
        for task in self._tasks:
            self.task_manager.reserve_handler(task)
        # compile in a thread that will fix up the tag manager when it's done
        reloader = threading.Thread(
            target=reload_manager,
            args=(self.task_manager, self._tasks),
        )
        reloader.start()
        # only assign to _reloader here, to avoid calling join() before start()
        self._reloader = reloader

    def _sighup_handler(self, signum, frame):
        with signhup_replace() as run_task_manger:
            if not run_task_manger:
                # a sighup handler is already active.
                return
            if self._reloader is not None and self._reloader.is_alive():
                # a reloader is already active.
                return
            self._reload_task_manager()

    @staticmethod
    def _default_tasks():
        return [
            RemoteCompileTask, RemoteCompileProjectTask,
            RemoteRunTask, RemoteRunProjectTask,
            RemoteSeedProjectTask, RemoteTestProjectTask
        ]

    def single_threaded(self):
        return SINGLE_THREADED_WEBSERVER or self.args.single_threaded

    def run(self):
        log_manager.format_json()
        host = self.args.host
        port = self.args.port
        addr = (host, port)

        display_host = host
        if host == '0.0.0.0':
            display_host = 'localhost'

        ServerContext().push_application()
        logger.info(
            'Serving RPC server at {}:{}, pid={}'.format(
                *addr, os.getpid()
            )
        )

        logger.info(
            'Supported methods: {}'.format(sorted(self.task_manager.methods()))
        )

        logger.info(
            'Send requests to http://{}:{}/jsonrpc'.format(display_host, port)
        )

        app = self.handle_request
        app = DispatcherMiddleware(app, {
            '/jsonrpc': self.handle_jsonrpc_request,
        })

        # we have to run in threaded mode if we want to share subprocess
        # handles, which is the easiest way to implement `kill` (it makes
        # `ps` easier as well). The alternative involves tracking
        # metadata+state in a multiprocessing.Manager, adds polling the
        # manager to the request  task handler and in general gets messy
        # fast.
        run_simple(host, port, app, threaded=not self.single_threaded)

    @Request.application
    def handle_jsonrpc_request(self, request):
        with HTTPRequest(request):
            jsonrpc_response = rpc.ResponseManager.handle(
                request, self.task_manager
            )
            json_data = json.dumps(
                jsonrpc_response.data,
                cls=ForgivingJSONEncoder,
            )
            response = Response(json_data, mimetype='application/json')
            # this looks and feels dumb, but our json encoder converts decimals
            # and datetimes, and if we use the json_data itself the output
            # looks silly because of escapes, so re-serialize it into valid
            # JSON types for logging.
            with RPCResponse(jsonrpc_response):
                logger.info('sending response ({}) to {}'.format(
                    response, request.remote_addr)
                )
            return response

    @Request.application
    def handle_request(self, request):
        raise NotFound()<|MERGE_RESOLUTION|>--- conflicted
+++ resolved
@@ -43,6 +43,7 @@
         with list_handler(logs):
             compile_task.run()
         manifest = compile_task.manifest
+        manifest.build_flat_graph()
 
         for cls in tasks:
             task_manager.add_task_handler(cls, manifest)
@@ -95,7 +96,6 @@
 
 class RPCServerTask(ConfiguredTask):
     def __init__(self, args, config, tasks=None):
-<<<<<<< HEAD
         if os.name == 'nt':
             raise RuntimeException(
                 'The dbt RPC server is not supported on windows'
@@ -106,17 +106,6 @@
         self._reloader = None
         self._reload_task_manager()
         signal.signal(signal.SIGHUP, self._sighup_handler)
-=======
-        super(RPCServerTask, self).__init__(args, config)
-        # compile locally
-        self.manifest = self._compile_manifest()
-        self.manifest.build_flat_graph()
-        self.task_manager = rpc.TaskManager()
-        tasks = tasks or [RemoteCompileTask, RemoteRunTask]
-        for cls in tasks:
-            task = cls(args, config, self.manifest)
-            self.task_manager.add_task_handler(task)
->>>>>>> c211d0e4
 
     def _reload_task_manager(self):
         """This function can only be running once at a time, as it runs in the
